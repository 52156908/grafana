--- conflicted
+++ resolved
@@ -143,11 +143,7 @@
     height: 80px;
 
     img {
-<<<<<<< HEAD
-      width: 6rem;
-=======
       width: 80px;
->>>>>>> 75e3d3e5
     }
   }
 
