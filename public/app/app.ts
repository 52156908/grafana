import 'babel-polyfill';
import 'file-saver';
import 'lodash';
import 'jquery';
import 'angular';
import 'angular-route';
import 'angular-sanitize';
import 'angular-native-dragdrop';
import 'angular-bindonce';
import 'react';
import 'react-dom';

import 'vendor/bootstrap/bootstrap';
import 'vendor/angular-ui/ui-bootstrap-tpls';
import 'vendor/angular-other/angular-strap';

import $ from 'jquery';
import angular from 'angular';
import config from 'app/core/config';
import _ from 'lodash';
import moment from 'moment';

// add move to lodash for backward compatabiltiy
_.move = (array, fromIndex, toIndex) => {
  array.splice(toIndex, 0, array.splice(fromIndex, 1)[0]);
  return array;
};

import { coreModule, registerAngularDirectives } from './core/core';
import { setupAngularRoutes } from './routes/routes';

<<<<<<< HEAD
// import enterprise frontend
const enterpriseIndex = (require as any).context('.', true, /enterprise\/index.ts/);
enterpriseIndex.keys().forEach(key => {
  enterpriseIndex(key);
});

declare var System: any;

=======
>>>>>>> c368c72d
export class GrafanaApp {
  registerFunctions: any;
  ngModuleDependencies: any[];
  preBootModules: any[];

  constructor() {
    this.preBootModules = [];
    this.registerFunctions = {};
    this.ngModuleDependencies = [];
  }

  useModule(module) {
    if (this.preBootModules) {
      this.preBootModules.push(module);
    } else {
      _.extend(module, this.registerFunctions);
    }
    this.ngModuleDependencies.push(module.name);
    return module;
  }

  init() {
    const app = angular.module('grafana', []);

    moment.locale(config.bootData.user.locale);

    app.config(($locationProvider, $controllerProvider, $compileProvider, $filterProvider, $httpProvider, $provide) => {
      // pre assing bindings before constructor calls
      $compileProvider.preAssignBindingsEnabled(true);

      if (config.buildInfo.env !== 'development') {
        $compileProvider.debugInfoEnabled(false);
      }

      $httpProvider.useApplyAsync(true);

      this.registerFunctions.controller = $controllerProvider.register;
      this.registerFunctions.directive = $compileProvider.directive;
      this.registerFunctions.factory = $provide.factory;
      this.registerFunctions.service = $provide.service;
      this.registerFunctions.filter = $filterProvider.register;

      $provide.decorator('$http', [
        '$delegate',
        '$templateCache',
        ($delegate, $templateCache) => {
          const get = $delegate.get;
          $delegate.get = (url, config) => {
            if (url.match(/\.html$/)) {
              // some template's already exist in the cache
              if (!$templateCache.get(url)) {
                url += '?v=' + new Date().getTime();
              }
            }
            return get(url, config);
          };
          return $delegate;
        },
      ]);
    });

    this.ngModuleDependencies = [
      'grafana.core',
      'ngRoute',
      'ngSanitize',
      '$strap.directives',
      'ang-drag-drop',
      'grafana',
      'pasvaz.bindonce',
      'ui.bootstrap',
      'ui.bootstrap.tpls',
      'react',
    ];

    const moduleTypes = ['controllers', 'directives', 'factories', 'services', 'filters', 'routes'];

    _.each(moduleTypes, type => {
      const moduleName = 'grafana.' + type;
      this.useModule(angular.module(moduleName, []));
    });

    // makes it possible to add dynamic stuff
    this.useModule(coreModule);

    // register react angular wrappers
    coreModule.config(setupAngularRoutes);
    registerAngularDirectives();

    const preBootRequires = [import('app/features/all')];

    Promise.all(preBootRequires)
      .then(() => {
        // disable tool tip animation
        $.fn.tooltip.defaults.animation = false;

        // bootstrap the app
        angular.bootstrap(document, this.ngModuleDependencies).invoke(() => {
          _.each(this.preBootModules, module => {
            _.extend(module, this.registerFunctions);
          });

          this.preBootModules = null;
        });
      })
      .catch(err => {
        console.log('Application boot failed:', err);
      });
  }
}

export default new GrafanaApp();<|MERGE_RESOLUTION|>--- conflicted
+++ resolved
@@ -29,17 +29,12 @@
 import { coreModule, registerAngularDirectives } from './core/core';
 import { setupAngularRoutes } from './routes/routes';
 
-<<<<<<< HEAD
 // import enterprise frontend
 const enterpriseIndex = (require as any).context('.', true, /enterprise\/index.ts/);
 enterpriseIndex.keys().forEach(key => {
   enterpriseIndex(key);
 });
 
-declare var System: any;
-
-=======
->>>>>>> c368c72d
 export class GrafanaApp {
   registerFunctions: any;
   ngModuleDependencies: any[];
